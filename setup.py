--- conflicted
+++ resolved
@@ -54,21 +54,12 @@
     'discord.ext.tasks',
 ]
 
-<<<<<<< HEAD
 setup(name='disfox',
-      author='Rapptz',
+      author='Kae Bartlett',
       url='https://github.com/Voxel-Fox-Ltd/disfox',
       project_urls={
         "Documentation": "https://disfox.readthedocs.io/en/latest/",
         "Issue tracker": "https://github.com/Voxel-Fox-Ltd/disfox/issues",
-=======
-setup(name='discord.py',
-      author='Kae Bartlett',
-      url='https://github.com/Voxel-Fox-Ltd/discord.py',
-      project_urls={
-        "Documentation": "https://discordpy.readthedocs.io/en/latest/",
-        "Issue tracker": "https://github.com/Voxel-Fox-Ltd/discord.py/issues",
->>>>>>> 381d6f00
       },
       version=version,
       packages=packages,
