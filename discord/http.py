--- conflicted
+++ resolved
@@ -181,11 +181,7 @@
         self.proxy_auth: Optional[aiohttp.BasicAuth] = proxy_auth
         self.use_clock: bool = not unsync_clock
 
-<<<<<<< HEAD
         user_agent = 'DiscordBot (https://github.com/Voxel-Fox-Ltd/disfox {0}) Python/{1[0]}.{1[1]} aiohttp/{2}'
-=======
-        user_agent = 'DiscordBot (https://github.com/Voxel-Fox-Ltd/discord.py {0}) Python/{1[0]}.{1[1]} aiohttp/{2}'
->>>>>>> 381d6f00
         self.user_agent: str = user_agent.format(__version__, sys.version_info, aiohttp.__version__)
 
     def recreate(self) -> None:
